[bumpversion]
current_version = 0.9.6
commit = True
tag = True
tag_name = {new_version}
parse = (?P<major>\d+)
	\.(?P<minor>\d+)
	\.(?P<patch>\d+)
	(?P<release>[a]?)(?P<num>\d*)
serialize = 
	{major}.{minor}.{patch}{release}{num}
	{major}.{minor}.{patch}

[metadata]
name = memote
url = https://github.com/opencobra/memote
download_url = https://pypi.org/pypi/memote/
author = Moritz E. Beber
author_email = morbeb@biosustain.dtu.dk
classifiers = 
	Development Status :: 5 - Production/Stable
	Intended Audience :: Developers
	Intended Audience :: Science/Research
	Topic :: Scientific/Engineering :: Bio-Informatics
	License :: OSI Approved :: Apache Software License
	Natural Language :: English
	Programming Language :: Python :: 2
	Programming Language :: Python :: 2.7
	Programming Language :: Python :: 3
	Programming Language :: Python :: 3.5
	Programming Language :: Python :: 3.6
	Programming Language :: Python :: 3.7
license = Apache Software License Version 2.0
description = the genome-scale metabolic model test suite
long_description = file: README.rst
keywords = 
	memote
	metabolic
	constrained-based
	model
	COBRA
	test suite
	quality control
	quality assurance

[options]
zip_safe = False
install_requires = 
	click <7.0
	click-configfile
	click-log
	six
	future
	pytest >=4.0
	gitpython
	pandas >=0.20.1,<0.24
	Jinja2
	cookiecutter
	cobra >=0.14.2
	python-libsbml
	lxml
	ruamel.yaml >=0.15
	travis-encrypt
	sympy
	sqlalchemy
	requests
	importlib_resources
	numpydoc
	pylru
	goodtables ==1.0.0
	depinfo
<<<<<<< HEAD
	requests
	equilibrator_api;python_version>='3.5'
=======
	equilibrator_api <0.2;python_version>='3.5'
>>>>>>> f50986c6
python_requires = >=2.7,!=3.1.*,!=3.2.*,!=3.3.*,!=3.4.*
tests_require = 
	tox
packages = find:

[options.package_data]
memote.experimental.schemata = 
	*.json
memote.suite = 
	tests/*.py
memote.suite.templates = 
	*.html
	*.yml
memote.support.data = 
	*.csv
	*.json

[options.entry_points]
console_scripts = 
	memote = memote.suite.cli.runner:cli

[bumpversion:part:release]
optional_value = placeholder
first_value = placeholder
values = 
	placeholder
	a

[bumpversion:file:setup.cfg]
search = version = {current_version}
replace = version = {new_version}

[bumpversion:file:memote/__init__.py]
search = __version__ = "{current_version}"
replace = __version__ = "{new_version}"

[bumpversion:file:setup.py]
search = version="{current_version}"
replace = version="{new_version}"

[bumpversion:file:docs/conf.py]
search = "{current_version}"
replace = "{new_version}"

[wheel]
universal = 1

[bdist_wheel]
universal = 1

[flake8]
max-line-length = 80
exclude = 
	__init__.py
	docs

[pydocstyle]
match_dir = memote

[tool:pytest]
testpaths = tests
filterwarnings = 
	ignore::DeprecationWarning:libsbml

[isort]
line_length = 80
indent = 4
multi_line_output = 4
lines_after_import = 2
known_first_party = memote
known_third_party = cobra,libsbml,click_configfile
not_skip = __init__.py
<|MERGE_RESOLUTION|>--- conflicted
+++ resolved
@@ -69,12 +69,8 @@
 	pylru
 	goodtables ==1.0.0
 	depinfo
-<<<<<<< HEAD
 	requests
-	equilibrator_api;python_version>='3.5'
-=======
 	equilibrator_api <0.2;python_version>='3.5'
->>>>>>> f50986c6
 python_requires = >=2.7,!=3.1.*,!=3.2.*,!=3.3.*,!=3.4.*
 tests_require = 
 	tox
